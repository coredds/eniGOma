# enigoma

[![Version](https://img.shields.io/badge/version-0.4.1-blue.svg)](https://github.com/coredds/enigoma/releases)
[![Go Reference](https://pkg.go.dev/badge/github.com/coredds/enigoma.svg)](https://pkg.go.dev/github.com/coredds/enigoma)
[![CI](https://github.com/coredds/enigoma/actions/workflows/ci.yml/badge.svg?branch=main)](https://github.com/coredds/enigoma/actions/workflows/ci.yml)
[![Go Version](https://img.shields.io/badge/go-1.23+-blue.svg)](https://golang.org)
[![License: MIT](https://img.shields.io/badge/License-MIT-yellow.svg)](https://opensource.org/licenses/MIT)

<p align="center">
  <img src="enigoma_machine.png" alt="enigoma machine" width="432" />
</p>

A highly customizable, Unicode-capable Enigma machine implementation in Go.

## Overview

enigoma is a Go library that simulates the famous Enigma machine used during World War II, with modern enhancements including:

- **Unicode Support**: Unlike traditional simulators limited to the Latin alphabet, enigoma supports any Unicode character set
- **Configurable Complexity**: Adjust encryption complexity with different security levels
- **Modular Design**: Clean, extensible architecture with well-defined interfaces
- **State Management**: Save and load complete machine configurations
- **Historical Accuracy**: Maintains core Enigma behaviors including reciprocal encryption and rotor stepping

## Features

### Core Functionality
- Encryption and decryption with reciprocal property
- Configurable rotors with custom mappings and notch positions
- Reflector with reciprocal character mapping
- Plugboard for additional character swapping
- Proper rotor stepping including double-stepping

### Unicode & Smart Features  
- **Auto-Alphabet Detection**: Automatically detects and uses the optimal character set from your input text
- Support for any Unicode character set (Latin, Greek, Cyrillic, Portuguese, Japanese, etc.)
- Mixed-language text support (e.g., "Hello! Privет! 日本語!")
- Predefined alphabets for advanced users (Latin, Greek, Cyrillic, Portuguese, ASCII)
- Custom alphabet support for specialized use cases
- Adjustable complexity levels (Low, Medium, High, Extreme)

### New in v0.4.0: Enhanced Usability
- **Zero-Config Functions**: `enigma.EncryptText("Hello!")` - encrypt in one line
- **Discovery Commands**: `enigoma demo`, `enigoma examples`, `enigoma test`
- **Interactive Wizard**: `enigoma wizard` for beginner-friendly setup
- **Smart Preprocessing**: `--remove-spaces`, `--uppercase`, `--letters-only` flags
- **Enhanced Error Messages**: All errors now include actionable suggestions

### Developer Experience
- Functional options pattern for clean configuration
- Comprehensive error handling
- Full JSON serialization of machine state
- Deep cloning support
- Extensive unit tests (>95% coverage)

## Installation

```bash
# Inside your Go module:
go get github.com/coredds/enigoma@v0.4.1
```

Or get the latest version:
```bash
# Inside your Go module:
go get github.com/coredds/enigoma@latest
```

## Quick Start

### Zero-Config Usage (New in v0.4.0)

```go
package main

import (
    "fmt"
    "log"
    
    "github.com/coredds/enigoma/pkg/enigma"
)

func main() {
    // Simplest possible usage - one line encryption!
    encrypted, config, err := enigma.EncryptText("Hello World! 🌟")
    if err != nil {
        log.Fatal(err)
    }
    fmt.Printf("Encrypted: %s\n", encrypted)
    
    // Decrypt using the config
    decrypted, err := enigma.DecryptWithConfig(encrypted, config)
    if err != nil {
        log.Fatal(err)
    }
    fmt.Printf("Decrypted: %s\n", decrypted)
}
```

### Traditional Usage

```go
package main

import (
    "fmt"
    "log"
    
    "github.com/coredds/enigoma"
    "github.com/coredds/enigoma/pkg/enigma"
)

func main() {
    // Create a classic Enigma machine
    machine, err := enigma.NewEnigmaClassic()
    if err != nil {
        log.Fatal(err)
    }

    message := "HELLO WORLD"
    
    // Encrypt
    encrypted, err := machine.Encrypt(message)
    if err != nil {
        log.Fatal(err)
    }
    fmt.Printf("Encrypted: %s\n", encrypted)

    // Reset to initial state and decrypt
    machine.Reset()
    decrypted, err := machine.Decrypt(encrypted)
    if err != nil {
        log.Fatal(err)
    }
    fmt.Printf("Decrypted: %s\n", decrypted)
}
```

### Command Line Interface

enigoma includes a powerful CLI with a configuration-first workflow for secure encryption, decryption, and key management.

```bash
# Install the CLI
go install github.com/coredds/enigoma/cmd/enigoma@latest

<<<<<<< HEAD
# 🎯 New Discovery Commands (v0.4.0)
enigoma demo      # Interactive demonstration
enigoma examples  # Copy-paste ready examples  
enigoma test      # Verify installation
enigoma wizard    # Interactive setup
=======
# New Discovery Commands (v0.4.0)
eniGOma demo      # Interactive demonstration
eniGOma examples  # Copy-paste ready examples  
eniGOma test      # Verify installation
eniGOma wizard    # Interactive setup
>>>>>>> 21d7d915

# Quick start with auto-config (recommended)
enigoma encrypt --text "Hello World!" --auto-config my-key.json
enigoma decrypt --text "ENCRYPTED_OUTPUT" --config my-key.json

# Enhanced preprocessing (v0.4.0)
enigoma encrypt --text "Hello World!" --preset classic --remove-spaces --uppercase

# Stdin usage (now works with Windows line endings!)
echo "Hello via stdin" | enigoma encrypt --auto-config my-key.json

# Output encoding (base64)
enigoma encrypt --text "Hello" --auto-config my-key.json --format base64
# Decrypt base64 input
enigoma decrypt --text "SGVsbG8=" --config my-key.json --format base64

# Output encoding (hex)
enigoma encrypt --text "Hello" --auto-config my-key.json --format hex
# Decrypt hex input
enigoma decrypt --text "48656c6c6f" --config my-key.json --format hex
```

#### CLI Commands

- **`encrypt`** - Encrypt text or files using an Enigma machine
- **`decrypt`** - Decrypt text or files using an Enigma machine  
- **`keygen`** - Generate random Enigma machine configurations
- **`preset`** - List and describe available machine presets
- **`config`** - Manage and validate configuration files
- **`demo`** - Interactive demonstration of features
- **`examples`** - Copy-paste ready examples for common use cases
- **`test`** - Test installation and functionality
- **`wizard`** - Interactive beginner-friendly setup

#### Available Presets

| Preset   | Security | Rotors | Plugboard | Use Case |
|----------|----------|---------|-----------|----------|
| `classic` | Low     | 3       | 2         | Historical simulation, learning |
| `simple`  | Medium  | 5       | 8         | General purpose encryption |
| `high`    | High    | 8       | 15        | Strong obfuscation |
| `extreme` | Extreme | 12      | 20        | Maximum complexity |

#### Comprehensive CLI Examples

```bash
# Method 1: Auto-generate config during encryption (RECOMMENDED)
enigoma encrypt --text "Hello World!" --auto-config my-key.json
enigoma decrypt --text "ENCRYPTED_OUTPUT" --config my-key.json

# Method 2: Generate config first, then encrypt
enigoma keygen --security high --output my-key.json
enigoma encrypt --text "Secret Message" --config my-key.json
enigoma decrypt --text "ENCRYPTED_OUTPUT" --config my-key.json

# Method 3: Use presets, but ALWAYS save the configuration
enigoma encrypt --text "TOP SECRET" --preset high --save-config classified.json
enigoma decrypt --text "ENCRYPTED_OUTPUT" --config classified.json

# Unicode and multi-language support with auto-detection
enigoma encrypt --text "Olá Mundo! Café é ótimo!" --auto-config portuguese-key.json
enigoma encrypt --text "Mixed: English Русский 日本語!" --auto-config unicode-key.json
enigoma encrypt --text "Test unicode: 🙂" --auto-config emoji-key.json --verbose

# File encryption/decryption workflows
enigoma encrypt --file document.txt --auto-config my-key.json --output encrypted.txt
enigoma decrypt --file encrypted.txt --config my-key.json --output decrypted.txt

# Advanced configuration management
enigoma config --show my-key.json --detailed
enigoma config --validate my-key.json
enigoma config --test my-key.json --text "TEST MESSAGE"
enigoma keygen --preset extreme --describe --stats --output extreme-key.json
enigoma preset --list
enigoma preset --describe classic --verbose
```

## Configuration-First Approach

**New in v0.3.0**: enigoma uses a configuration-first approach that ensures you can always decrypt your data!

### How It Works

1. **Generate Configuration**: Create a reusable key file
2. **Encrypt with Config**: Use the configuration file for encryption  
3. **Decrypt with Same Config**: Use the same configuration file for decryption

This approach provides several benefits:

- **✅ Always Decryptable**: Configuration file provides the decryption key
- **✅ Smart Auto-Detection**: Automatically detects optimal character set from your input
- **✅ Unicode Everything**: Full support for mixed languages, emojis, and symbols
- **✅ Reusable Keys**: One configuration can encrypt multiple messages
- **✅ Shareable**: Send the config file to enable decryption

### Basic Workflow

```bash
# Method 1: Generate config first
enigoma keygen --output my-key.json
enigoma encrypt --text "Hello World!" --config my-key.json
enigoma decrypt --text "ENCRYPTED_OUTPUT" --config my-key.json

# Method 2: Auto-generate during encryption
enigoma encrypt --text "Hello World!" --auto-config my-key.json
enigoma decrypt --text "ENCRYPTED_OUTPUT" --config my-key.json
```

### Advanced Examples

```bash
# Auto-detection with different languages
enigoma encrypt --text "Olá Mundo! Café é ótimo!" --auto-config pt-key.json
enigoma encrypt --text "Mixed: English Русский 日本語!" --auto-config mixed-key.json

# Using presets with saved configuration
enigoma encrypt --text "TOP SECRET" --preset high --save-config classified.json
enigoma decrypt --text "ENCRYPTED" --config classified.json

# Verbose mode shows auto-detection details
enigoma encrypt --text "Test unicode: 🙂" --auto-config test.json --verbose
# Output: Auto-detected alphabet with 12 characters
#         Auto-generated configuration saved to: test.json
```



### Library Usage

```go
package main

import (
    "fmt"
    "log"
    
    "github.com/coredds/enigoma"
    "github.com/coredds/enigoma/pkg/enigma"
)

func main() {
    // Create a classic Enigma machine
    machine, err := enigma.NewEnigmaClassic()
    if err != nil {
        log.Fatal(err)
    }

    message := "HELLO WORLD"
    
    // Encrypt
    encrypted, err := machine.Encrypt(message)
    if err != nil {
        log.Fatal(err)
    }
    fmt.Printf("Encrypted: %s\n", encrypted)

    // Reset to initial state and decrypt
    machine.Reset()
    decrypted, err := machine.Decrypt(encrypted)
    if err != nil {
        log.Fatal(err)
    }
    fmt.Printf("Decrypted: %s\n", decrypted)
}
```

### Unicode Support

```go
// Create an Enigma with Greek alphabet
machine, err := enigma.NewEnigmaSimple(enigoma.AlphabetGreek)
if err != nil {
    log.Fatal(err)
}

message := "Αβγδε ζητα"
encrypted, _ := machine.Encrypt(message)
fmt.Printf("Encrypted Greek: %s\n", encrypted)
```

### Custom Configuration

```go
// Create a high-security Enigma
machine, err := enigma.New(
    enigma.WithAlphabet(enigoma.AlphabetASCIIPrintable),
    enigma.WithRandomSettings(enigma.High),
    enigma.WithPlugboardConfiguration(map[rune]rune{
        'A': 'Z', 'Z': 'A',
        '1': '9', '9': '1',
    }),
)
```

## Security Levels

enigoma provides predefined security levels for quick setup:

| Level    | Rotors | Plugboard Pairs | Use Case |
|----------|--------|-----------------|----------|
| Low      | 3      | 2               | Historical simulation, learning |
| Medium   | 5      | 8               | Moderate complexity |
| High     | 8      | 15              | Strong obfuscation |
| Extreme  | 12     | 20              | Maximum complexity |

## Predefined Alphabets (Advanced)

While **auto-detection is recommended** for most use cases, enigoma provides predefined alphabets for specialized scenarios or when you need deterministic character sets:

### When to Use Predefined Alphabets
- **Consistent character sets** across multiple messages
- **Legacy compatibility** with specific character requirements  
- **Performance optimization** when alphabet is known in advance
- **Educational purposes** to understand specific character mappings

### Available Alphabets

| Alphabet | Characters | Use Case |
|----------|------------|----------|
| `AlphabetLatinUpper` | A-Z (26) | Classic Enigma simulation |
| `AlphabetLatinLower` | a-z (26) | Lowercase text processing |
| `AlphabetDigits` | 0-9 (10) | Numeric data encryption |
| `AlphabetASCIIPrintable` | All printable ASCII (95) | General text with symbols |
| `AlphabetAlphaNumeric` | Letters + digits (62) | Alphanumeric codes |
| `AlphabetGreek` | Greek letters (48) | Greek text processing |
| `AlphabetCyrillic` | Cyrillic letters (66) | Russian/Slavic languages |
| `AlphabetPortuguese` | Brazilian Portuguese (88) | Portuguese with accents |

### Usage Examples

```bash
# CLI: Use predefined alphabet with keygen
enigoma keygen --alphabet latin --output latin-key.json
enigoma encrypt --text "HELLO WORLD" --config latin-key.json

# Library: Use predefined alphabet directly
machine, err := enigma.NewEnigmaSimple(enigoma.AlphabetGreek)
```

Tip: For most use cases, prefer `--auto-config` which automatically detects the optimal alphabet from your input text.

## Advanced Features

### State Serialization

```go
// Save machine state
settings, err := machine.GetSettings()
jsonData, err := machine.SaveSettingsToJSON()

// Restore machine state
newMachine, err := enigma.NewFromJSON(jsonData)
```

### Machine Cloning

```go
// Create independent copy
clone, err := machine.Clone()

// Clones maintain same initial behavior but operate independently
```

### Custom Components

```go
// Create custom rotors, reflectors, and plugboards
rotorSpecs := []rotor.RotorSpec{
    {
        ID: "CustomI",
        ForwardMapping: "EKMFLGDQVZNTOWYHXUSPAIBRCJ",
        Notches: []rune{'Q'},
        Position: 0,
        RingSetting: 0,
    },
}

machine, err := enigma.New(
    enigma.WithAlphabet(enigoma.AlphabetLatinUpper),
    enigma.WithRotorConfiguration(rotorSpecs),
    // ... other options
)
```

## Architecture

enigoma follows a modular architecture:

```
enigoma/
├── pkg/enigma/          # Main Enigma machine implementation
├── internal/
│   ├── alphabet/        # Character set management
│   ├── rotor/          # Rotor component
│   ├── reflector/      # Reflector component
│   └── plugboard/      # Plugboard component
├── cmd/example/        # Example applications
└── alphabets.go        # Predefined alphabets
```

### Key Interfaces

- `Rotor` - Defines rotor behavior (forward/backward mapping, stepping)
- `Reflector` - Defines reflector behavior (reciprocal mapping)
- `Plugboard` - Manages character pair swapping

## Testing

Run the comprehensive test suite:

```bash
go test ./...
```

The library includes:
- Unit tests for all components (>95% coverage)
- Integration tests for complete workflows
- Property-based testing for Enigma invariants
- Benchmarks for performance validation

## Examples

### Configuration Examples

The [`examples/`](./examples/) directory contains comprehensive configuration examples organized by category:

- **[`security-levels/`](./examples/security-levels/)** - From basic to extreme security configurations
- **[`languages/`](./examples/languages/)** - Portuguese, Greek, and mixed character set examples  
- **[`use-cases/`](./examples/use-cases/)** - Document protection, secure communication, historical simulation
- **[`configurations/`](./examples/configurations/)** - Advanced custom configuration examples

```bash
# Use an example configuration
enigoma encrypt --text "Hello World" --config examples/security-levels/high-security.json

# Generate your own from examples
enigoma keygen --security high --output my-config.json
```

### Code Examples

See the `cmd/example/` directory for complete code examples:

- Basic encryption/decryption
- Unicode alphabet usage
- Security level comparisons
- Settings serialization
- Custom component configuration

## Historical Accuracy

enigoma maintains historical Enigma machine behaviors:

- **Reciprocal encryption**: If A encrypts to B, then B encrypts to A
- **Rotor stepping**: Proper single and double-stepping mechanics
- **No self-encryption**: No character encrypts to itself (with plugboard and reflector)
- **Deterministic behavior**: Same settings always produce same results

## Version History

Current version: **0.4.1**

See [CHANGELOG.md](CHANGELOG.md) for detailed version history and release notes.

## Performance

The following benchmarks provide an overview of the typical performance for encryption and decryption operations using the Enigma machine:

```text
BenchmarkEncrypt-8    1000000    1000 ns/op
BenchmarkDecrypt-8    1000000    1100 ns/op
```

These benchmarks were run on a typical development machine and may vary based on hardware and configuration.

## Contributing

1. Fork the repository
2. Create a feature branch
3. Add tests for new functionality
4. Ensure all tests pass
5. Submit a pull request

## Security Notice

⚠️ **Important**: This library is for educational and simulation purposes only. 

Do not use enigoma for securing sensitive data in production systems. Modern cryptographic algorithms (AES-GCM, ChaCha20-Poly1305) should be used for real-world security applications.

## License

MIT License - see [LICENSE](LICENSE) file for details.<|MERGE_RESOLUTION|>--- conflicted
+++ resolved
@@ -144,19 +144,11 @@
 # Install the CLI
 go install github.com/coredds/enigoma/cmd/enigoma@latest
 
-<<<<<<< HEAD
-# 🎯 New Discovery Commands (v0.4.0)
+# New Discovery Commands (v0.4.0)
 enigoma demo      # Interactive demonstration
 enigoma examples  # Copy-paste ready examples  
 enigoma test      # Verify installation
 enigoma wizard    # Interactive setup
-=======
-# New Discovery Commands (v0.4.0)
-eniGOma demo      # Interactive demonstration
-eniGOma examples  # Copy-paste ready examples  
-eniGOma test      # Verify installation
-eniGOma wizard    # Interactive setup
->>>>>>> 21d7d915
 
 # Quick start with auto-config (recommended)
 enigoma encrypt --text "Hello World!" --auto-config my-key.json
